import express from "express";
import cors from "cors";
import { handleDemo } from "./routes/demo";
import {
  getRides,
  addRide,
  updateRide,
  deleteRide,
  checkCSVUpdates,
} from "./routes/rides";
import {
  requestOTP,
  verifyOTP,
  verifyToken,
  logoutUser,
  loginWithPassword,
  createAccount,
  updateProfile,
  deleteAccount,
} from "./routes/auth";
import {
  getUserConversations,
  getConversationMessages,
  sendMessage,
  startConversation,
} from "./routes/messages";
import { checkWhatsAppAccess, getWhatsAppStatus } from "./routes/whatsapp";

export function createServer() {
  const app = express();

  // Middleware
  app.use(cors());
  app.use(express.json());
  app.use(express.urlencoded({ extended: true }));

  // Example API routes
  app.get("/api/ping", (_req, res) => {
    res.json({ message: "Hello from Express server v2!" });
  });

  app.get("/api/demo", handleDemo);

  // Authentication routes
  app.post("/api/auth/request-otp", requestOTP);
  app.post("/api/auth/verify-otp", verifyOTP);
  app.get("/api/auth/verify", verifyToken);
  app.post("/api/auth/logout", logoutUser);

  // Password-based authentication routes
  app.post("/api/auth/login", loginWithPassword);
  app.post("/api/auth/register", createAccount);
  app.put("/api/auth/profile", updateProfile);
  app.delete("/api/auth/account", deleteAccount);

  // Messaging routes
  app.get("/api/conversations", getUserConversations);
  app.get(
    "/api/conversations/:conversationId/messages",
    getConversationMessages,
  );
  app.post("/api/messages", sendMessage);
  app.post("/api/conversations", startConversation);

  // WhatsApp routes
  app.post("/api/whatsapp/check-access", checkWhatsAppAccess);
  app.get("/api/whatsapp/status", getWhatsAppStatus);

  // Rides API routes
  app.get("/api/rides", getRides);
  app.post("/api/rides", addRide);
  app.put("/api/rides/:rideId", updateRide);
  app.delete("/api/rides/:rideId", deleteRide);
  app.get("/api/rides/check-updates", checkCSVUpdates);

  // 404 handler for unknown API routes. Let non-API requests fall through so
  // Vite can serve the SPA during development.
<<<<<<< HEAD
  app.all("/api*", (_req, res) => {
    res.status(404).json({ error: "Route not found" });
=======
  app.use((req, res, next) => {
    if (req.path.startsWith("/api/")) {
      res.status(404).json({ error: "Route not found" });
    } else {
      next();
    }
>>>>>>> 43f53f6a
  });

  return app;
}<|MERGE_RESOLUTION|>--- conflicted
+++ resolved
@@ -75,18 +75,6 @@
 
   // 404 handler for unknown API routes. Let non-API requests fall through so
   // Vite can serve the SPA during development.
-<<<<<<< HEAD
-  app.all("/api*", (_req, res) => {
-    res.status(404).json({ error: "Route not found" });
-=======
-  app.use((req, res, next) => {
-    if (req.path.startsWith("/api/")) {
-      res.status(404).json({ error: "Route not found" });
-    } else {
-      next();
-    }
->>>>>>> 43f53f6a
-  });
 
   return app;
 }